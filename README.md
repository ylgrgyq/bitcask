# Bitcasky

[![Crates.io][crates-badge]][crates-url]
[![MIT licensed][mit-badge]][mit-url]
[![Build Status][actions-badge]][actions-url]

[crates-badge]: https://img.shields.io/crates/v/bitcasky.svg
[crates-url]: https://crates.io/crates/bitcasky
[mit-badge]: https://img.shields.io/badge/license-MIT-yellow.svg
[mit-url]: https://github.com/ylgrgyq/bitcasky/blob/master/LICENSE
[actions-badge]: https://github.com/ylgrgyq/bitcasky/workflows/CI/badge.svg
[actions-url]: https://github.com/ylgrgyq/bitcasky/actions?query=workflow%3ACI+branch%3Amaster

Bitcasky is a Rust implementation of the Bitcask key-value store. It is an ACID-compliant, append-only key-value store that provides high write throughput. It is optimized for write-heavy workloads, and is commonly used for applications such as log storage and time-series data.

## Features

- Append-only storage for durability and consistency
- Memory-mapped files for efficient I/O
- Key-value storage with O(1) read and write performance
- Store expirable values

## Usage

### Basic usage

To use Bitcasky, simply add it to your `Cargo.toml` file:

```rust
[dependencies]
<<<<<<< HEAD
bitcasky = "0.1.1"

=======
bitcasky = "0.1.0"
>>>>>>> c369db2a
```

Then, in your Rust code, import the `bitcasky` crate and start using the key-value store:

```rust
use bitcasky::Bitcasky;

fn main() {
    let mut db = Bitcasky::open("/path/to/db", BitcaskyOptions::default()).unwrap()

    db.put("key", "value").unwrap();

    assert!(db.has("key").unwrap());

    let value = db.get("key").unwrap().unwrap();

    println!("{:?}", value);
}
```

### Store expirable value

```rust
db.put_with_ttl("key", "value", Duration::from_secs(60)).unwrap();

// 60 seconds later
assert!(db.get("key").unwrap().is_none());
```

### Delete some value or the entire database

```rust
db.put("key1", "value1").unwrap();
db.put("key2", "value2").unwrap();

// delete some value
db.delete("key1").unwrap();
assert!(db.get("key1").unwrap().is_none());

// drop database
db.drop().unwrap();
assert!(db.get("key2").unwrap().is_none());
```

### Iterate database

Iterate all keys.

```rust
// iterate and print all keys in database
bc.foreach_key(|k| println!("{}", String::from_utf8_lossy(k))).unwrap();

// fold all keys by concatenate them
let ret = bc.fold_key(
        |k, accumulator: Option<String>| match accumulator {
            // concatenate new key to folded key string
            Some(folded_k) => Ok(Some(folded_k + &String::from_utf8_lossy(k))),
            
            // if we have not fold anything, use this new key as folded key
            None => Ok(Some(String::from_utf8_lossy(k).into())),
        },
        // init accumulator
        None,
    )
    .unwrap();
assert!(ret.is_some());
println!("{}", ret.unwrap());
```

Iterate all keys and values.

```rust
// iterate and print all keys and values in database
bc.foreach(|k, v| {
    println!(
        "key: {}, value: {}",
        String::from_utf8_lossy(k),
        String::from_utf8_lossy(v)
    )
})
.unwrap();

// fold all keys and values by concatenate them
let ret = bc
    .fold(
        |k, v, accumulator: Option<String>| match accumulator {
            // concatenate new key and value to folded values
            Some(folded_vals) => Ok(Some(format!(
                "{} key: {}, val: {};",
                folded_vals,
                String::from_utf8_lossy(k),
                String::from_utf8_lossy(v)
            ))),

            // if we have not fold anything, use this new key and value as folded values
            None => Ok(Some(format!(
                "key: {}, val: {};",
                String::from_utf8_lossy(k),
                String::from_utf8_lossy(v)
            ))),
        },
        // init accumulator
        None,
    )
    .unwrap();
assert!(ret.is_some());
println!("{}", ret.unwrap());
```

### Sync strategy

By choosing a sync strategy, you can configure the durability of writes by specifying when to synchronize data to disk.

The following sync strategies are available:

* None — lets the operating system manage syncing writes
* OSync — uses the O_SYNC flag, which forces syncs on every write
* Time interval — sync at specified intervals (default: 60 secs)

For example, create a Bitcasky database which sync on every 35 secs as follows:

```rust
let db = Bitcasky::open(
        "/path/to/db", 
        BitcaskyOptions::default().sync_strategy(SyncStrategy::Interval(Duration::from_secs(35)))
    ).unwrap();
```

### Merge process

Bitcasky need to call merge periodically to reduce disk usage. The merge process traverses data files and reclaims space by eliminating out-of-date of deleted key/value pairs, writing only the current key/value pairs to a new set of files within the directory.

Start merge process by calling `merge` on Bitcaksy instance like this:

```rust
db.merge().unwrap();
```

# License

This project is licensed under the [MIT license].

[MIT license]: https://github.com/ylgrgyq/bitcasky/blob/master/LICENSE<|MERGE_RESOLUTION|>--- conflicted
+++ resolved
@@ -28,12 +28,7 @@
 
 ```rust
 [dependencies]
-<<<<<<< HEAD
 bitcasky = "0.1.1"
-
-=======
-bitcasky = "0.1.0"
->>>>>>> c369db2a
 ```
 
 Then, in your Rust code, import the `bitcasky` crate and start using the key-value store:
